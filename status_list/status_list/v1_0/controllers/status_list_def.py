--- conflicted
+++ resolved
@@ -290,8 +290,6 @@
             "example": "ietf",
         },
     )
-<<<<<<< HEAD
-=======
     issuer_did = fields.Str(
         required=False,
         metadata={
@@ -306,7 +304,6 @@
             "example": "did:web:dev.lab.di.gov.on.ca#z6Mkgg342Ycpuk263R9d8Aq6MUaxPn1DDeHyGo38EefXmgDL",
         },
     )
->>>>>>> 48d57b5c
 
 
 @docs(
@@ -322,10 +319,6 @@
 
     definition_id = request.match_info["def_id"]
     body: Dict[str, Any] = await request.json()
-<<<<<<< HEAD
-    list_type = body.get("list_type", None)
-=======
->>>>>>> 48d57b5c
 
     try:
         context: AdminRequestContext = request["context"]
@@ -333,13 +326,9 @@
             definition = await StatusListDef.retrieve_by_id(
                 txn, definition_id, for_update=True
             )
-<<<<<<< HEAD
-            definition.list_type = list_type
-=======
             definition.list_type = body.get("list_type", None)
             definition.issuer_did = body.get("issuer_did", None)
             definition.verification_method = body.get("verification_method", None)
->>>>>>> 48d57b5c
 
             # Save updated status list definition
             await definition.save(txn, reason="Update status list definition.")
