"""Status list controller."""

import logging

from aiohttp import web
from aiohttp_apispec import docs, response_schema, match_info_schema, querystring_schema
from marshmallow import fields
from marshmallow.validate import OneOf

from acapy_agent.admin.decorators.auth import tenant_authentication
from acapy_agent.admin.request_context import AdminRequestContext
from acapy_agent.core.error import BaseError
from acapy_agent.messaging.models.base import BaseModelError
from acapy_agent.messaging.models.openapi import OpenAPISchema
from acapy_agent.storage.error import StorageError, StorageNotFoundError

from ..models import StatusListDef
from .. import status_handler

LOGGER = logging.getLogger(__name__)


class MatchStatusListDefRequest(OpenAPISchema):
    """Match info for request with identifier."""

    def_id = fields.Str(
        required=True,
        metadata={"description": "Status list definition identifier."},
    )


class AssignStatusListEntryResponse(OpenAPISchema):
    """Response schema for creating status list entry."""

    list_number = fields.Str(
        required=False,
        metadata={"description": "Status list number", "example": "3"},
    )
    list_index = fields.Int(
        required=False,
        metadata={"description": "Status index", "example": 3},
    )
    status = fields.Str(
        required=False,
        metadata={"description": "Status bitstring", "example": "10"},
    )
    assigned = fields.Bool(
        required=False,
        metadata={"description": "Status assigned", "example": True},
    )


@docs(
    tags=["status-list"],
    summary="Assign a status list entry",
)
@match_info_schema(MatchStatusListDefRequest())
@response_schema(AssignStatusListEntryResponse(), 200, description="")
@tenant_authentication
async def assign_status_list_entry(request: web.BaseRequest):
    """Request handler for assigning a status list entry."""

    definition_id = request.match_info["def_id"]

    try:
        context: AdminRequestContext = request["context"]
        result = await status_handler.assign_status_list_entry(context, definition_id)

        return web.json_response(result)

    except StorageNotFoundError as err:
        raise web.HTTPNotFound(reason=err.roll_up) from err

    except (StorageError, BaseModelError, BaseError) as err:
        raise web.HTTPInternalServerError(reason=err.roll_up) from err


class MatchStatusListRequest(OpenAPISchema):
    """Match info for request with identifier."""

    def_id = fields.Str(
        required=True,
        metadata={"description": "Status list definition identifier."},
    )
    list_num = fields.Str(
        required=False,
        metadata={"description": "Status list number."},
    )


class QueryStatusListRequest(OpenAPISchema):
    """Request schema for querying status list."""

    issuer_did = fields.Str(
        required=False,
        metadata={
            "description": "Issuer did",
            "example": "did:web:issuer",
        },
    )


class StatusListSchema(OpenAPISchema):
    """Status List Schema."""

    definition_id = fields.Str(
        required=False,
        metadata={"description": "Status list definition identifier"},
    )
    list_number = fields.Str(
        required=False,
        metadata={"description": "Status list number."},
    )
    list_size = fields.Int(
        required=False,
        metadata={
            "description": "Number of entries in status list, minimum 131072",
            "example": 131072,
        },
    )
    status_purpose = fields.Str(
        required=False,
        validate=OneOf(["revocation", "suspension", "message"]),
        metadata={
            "description": "Status purpose.",
            "example": "revocation",
        },
    )
    status_message = fields.Dict(
        required=False,
        metadata={
            "description": "Status List message status",
            "example": {
                "0x00": "active",
                "0x01": "revoked",
                "0x10": "pending",
                "0x11": "suspended",
            },
        },
    )
    status_size = fields.Int(
        required=False,
        metadata={"description": "Status size in bits", "example": 1},
    )
    encoded_list = fields.Str(
        required=False,
        metadata={"description": "GZIP compressed and base64url encoded status list"},
    )


@docs(
    tags=["status-list"],
    summary="Search status list by list number",
)
@match_info_schema(MatchStatusListRequest())
@querystring_schema(QueryStatusListRequest())
@response_schema(StatusListSchema(), 200, description="")
@tenant_authentication
async def get_status_list(request: web.BaseRequest):
    """Request handler for querying status list by list number."""

    definition_id = request.match_info["def_id"]
    list_number = request.match_info["list_num"]
    issuer_did = request.query.get("issuer_did", "did:web:issuer")

    try:
        context: AdminRequestContext = request["context"]

        async with context.profile.session() as session:
            definition = await StatusListDef.retrieve_by_id(session, definition_id)

<<<<<<< HEAD
        result = await status_handler.get_status_list(
            context, definition, list_number, issuer_did
        )
=======
        result = await status_handler.get_status_list(context, definition, list_number)
>>>>>>> 48d57b5c

        return web.json_response(result)

    except StorageNotFoundError as err:
        raise web.HTTPNotFound(reason=err.roll_up) from err

    except (StorageError, BaseModelError, BaseError) as err:
        raise web.HTTPInternalServerError(reason=err.roll_up) from err<|MERGE_RESOLUTION|>--- conflicted
+++ resolved
@@ -169,13 +169,7 @@
         async with context.profile.session() as session:
             definition = await StatusListDef.retrieve_by_id(session, definition_id)
 
-<<<<<<< HEAD
-        result = await status_handler.get_status_list(
-            context, definition, list_number, issuer_did
-        )
-=======
         result = await status_handler.get_status_list(context, definition, list_number)
->>>>>>> 48d57b5c
 
         return web.json_response(result)
 
