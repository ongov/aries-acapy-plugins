--- conflicted
+++ resolved
@@ -380,14 +380,7 @@
 
 
 async def get_status_list(
-<<<<<<< HEAD
-    context: AdminRequestContext,
-    definition: StatusListDef,
-    list_number: str,
-    issuer_did: Optional[str] = "issuer-did",
-=======
     context: AdminRequestContext, definition: StatusListDef, list_number: str
->>>>>>> 48d57b5c
 ):
     """Compress status list."""
 
